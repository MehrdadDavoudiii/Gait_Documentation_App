--- conflicted
+++ resolved
@@ -1,19 +1,11 @@
-<<<<<<< HEAD
-# Gait Documentation App (Version 1.1)
-=======
 # Gait Documentation App (Version 1.0)
->>>>>>> 07208e57
 ## 1) Overview
 **Gait Documentation App** is free, open-source software for clinical documentation (GNU GPLv3). It provides an intuitive interface to record **patient information**, **examinations**, **interventions**, and **associated files**. The app is offered in two formats: **an installable version** and **a portable (no‑install) version**.
 
 **Safe Download link**:
-<<<<<<< HEAD
-
-=======
 https://heibox.uni-heidelberg.de/d/a413ae20c2a34b398926/
 
 <img width="128" height="128" alt="Install_QR" src="https://github.com/user-attachments/assets/be81a3ca-a4b4-43a8-b385-bb0f68366038" />
->>>>>>> 07208e57
 
 
 ## 2) Key Features
